--- conflicted
+++ resolved
@@ -23,7 +23,6 @@
 
 	HTTPTimeout toml.Duration `toml:"http-timeout"`
 
-<<<<<<< HEAD
 	// InsecureSkipVerify gets passed to the http client, if true, it will
 	// skip https certificate verification. Defaults to false
 	InsecureSkipVerify bool `toml:"insecure-skip-verify"`
@@ -31,29 +30,23 @@
 	// configure the path to the PEM encoded CA certs file. If the
 	// empty string, the default system certs will be used
 	CaCerts string `toml:"ca-certs"`
-=======
+
 	// The number of writer goroutines processing the write channel.
 	WriteConcurrency int `toml:"write-concurrency"`
 
 	// The number of in-flight writes buffered in the write channel.
 	WriteBufferSize int `toml:"write-buffer-size"`
->>>>>>> ff307047
 }
 
 // NewConfig returns a new instance of a subscriber config.
 func NewConfig() Config {
 	return Config{
-<<<<<<< HEAD
 		Enabled:            true,
 		HTTPTimeout:        toml.Duration(DefaultHTTPTimeout),
 		InsecureSkipVerify: false,
 		CaCerts:            "",
-=======
-		Enabled:          true,
-		HTTPTimeout:      toml.Duration(DefaultHTTPTimeout),
-		WriteConcurrency: DefaultWriteConcurrency,
-		WriteBufferSize:  DefaultWriteBufferSize,
->>>>>>> ff307047
+		WriteConcurrency:   DefaultWriteConcurrency,
+		WriteBufferSize:    DefaultWriteBufferSize,
 	}
 }
 
@@ -61,7 +54,7 @@
 	if c.HTTPTimeout <= 0 {
 		return errors.New("http-timeout must be greater than 0")
 	}
-<<<<<<< HEAD
+
 	if c.CaCerts != "" && !fileExists(c.CaCerts) {
 		abspath, err := filepath.Abs(c.CaCerts)
 		if err != nil {
@@ -69,7 +62,6 @@
 		}
 		return fmt.Errorf("ca-certs file %s does not exist", abspath)
 	}
-=======
 
 	if c.WriteBufferSize <= 0 {
 		return errors.New("write-buffer-size must be greater than 0")
@@ -79,7 +71,6 @@
 		return errors.New("write-concurrency must be greater than 0")
 	}
 
->>>>>>> ff307047
 	return nil
 }
 
